"""
Test cases for tabs.
"""

from django.conf import settings
from django.core.urlresolvers import reverse
from django.http import Http404
from mock import MagicMock, Mock, patch
from nose.plugins.attrib import attr
from opaque_keys.edx.locations import SlashSeparatedCourseKey

from courseware.courses import get_course_by_id
from courseware.tabs import (
    get_course_tab_list, CoursewareTab, CourseInfoTab, ProgressTab,
    ExternalDiscussionCourseTab, ExternalLinkCourseTab
)
from courseware.tests.helpers import get_request_for_user, LoginEnrollmentTestCase
<<<<<<< HEAD
from xmodule import tabs
from xmodule.modulestore.tests.django_utils import (
    TEST_DATA_MIXED_TOY_MODULESTORE, TEST_DATA_MIXED_CLOSED_MODULESTORE
)
from courseware.views import get_static_tab_contents, static_tab
from student.tests.factories import UserFactory
=======
from courseware.tests.factories import InstructorFactory, StaffFactory
from courseware.views import get_static_tab_contents, static_tab
from student.models import CourseEnrollment
from student.tests.factories import UserFactory
from util import milestones_helpers
from xmodule import tabs as xmodule_tabs
from xmodule.modulestore.tests.django_utils import (
    TEST_DATA_MIXED_TOY_MODULESTORE, TEST_DATA_MIXED_CLOSED_MODULESTORE
)
>>>>>>> bde4dc5f
from xmodule.modulestore.tests.django_utils import ModuleStoreTestCase
from xmodule.modulestore.tests.factories import CourseFactory, ItemFactory


class TabTestCase(ModuleStoreTestCase):
    """Base class for Tab-related test cases."""
    def setUp(self):
        super(TabTestCase, self).setUp()

        self.course = CourseFactory.create(org='edX', course='toy', run='2012_Fall')
        self.fake_dict_tab = {'fake_key': 'fake_value'}
        self.reverse = lambda name, args: "name/{0}/args/{1}".format(name, ",".join(str(a) for a in args))
        self.books = None

    def create_mock_user(self, is_authenticated=True, is_staff=True, is_enrolled=True):
        """
        Creates a mock user with the specified properties.
        """
        user = UserFactory()
        user.name = 'mock_user'
        user.is_staff = is_staff
        user.is_enrolled = is_enrolled
        user.is_authenticated = lambda: is_authenticated
        return user

    def is_tab_enabled(self, tab, course, user):
        """
        Returns true if the specified tab is enabled.
        """
        return tab.is_enabled(course, user=user)

    def set_up_books(self, num_books):
        """Initializes the textbooks in the course and adds the given number of books to each textbook"""
        self.books = [MagicMock() for _ in range(num_books)]
        for book_index, book in enumerate(self.books):
            book.title = 'Book{0}'.format(book_index)
        self.course.textbooks = self.books
        self.course.pdf_textbooks = self.books
        self.course.html_textbooks = self.books

    def check_tab(
            self,
            tab_class,
            dict_tab,
            expected_link,
            expected_tab_id,
            expected_name='same',
            invalid_dict_tab=None,
    ):
        """
        Helper method to verify a tab class.

        'tab_class' is the class of the tab that is being tested
        'dict_tab' is the raw dictionary value of the tab
        'expected_link' is the expected value for the hyperlink of the tab
        'expected_tab_id' is the expected value for the unique id of the tab
        'expected_name' is the expected value for the name of the tab
        'invalid_dict_tab' is an invalid dictionary value for the tab.
            Can be 'None' if the given tab class does not have any keys to validate.
        """
        # create tab
        tab = tab_class(tab_dict=dict_tab)

        # name is as expected
        self.assertEqual(tab.name, expected_name)

        # link is as expected
        self.assertEqual(tab.link_func(self.course, self.reverse), expected_link)

        # verify active page name
        self.assertEqual(tab.tab_id, expected_tab_id)

        # validate tab
        self.assertTrue(tab.validate(dict_tab))
        if invalid_dict_tab:
            with self.assertRaises(xmodule_tabs.InvalidTabsException):
                tab.validate(invalid_dict_tab)

        # check get and set methods
        self.check_get_and_set_methods(tab)

        # check to_json and from_json methods
        self.check_tab_json_methods(tab)

        # check equality methods
        self.check_tab_equality(tab, dict_tab)

        # return tab for any additional tests
        return tab

    def check_tab_equality(self, tab, dict_tab):
        """Tests the equality methods on the given tab"""
        self.assertEquals(tab, dict_tab)  # test __eq__
        ne_dict_tab = dict_tab
        ne_dict_tab['type'] = 'fake_type'
        self.assertNotEquals(tab, ne_dict_tab)  # test __ne__: incorrect type
        self.assertNotEquals(tab, {'fake_key': 'fake_value'})  # test __ne__: missing type

    def check_tab_json_methods(self, tab):
        """Tests the json from and to methods on the given tab"""
        serialized_tab = tab.to_json()
        deserialized_tab = tab.from_json(serialized_tab)
        self.assertEquals(serialized_tab, deserialized_tab)

    def check_can_display_results(
            self,
            tab,
            expected_value=True,
            for_authenticated_users_only=False,
            for_staff_only=False,
            for_enrolled_users_only=False
    ):
        """Checks can display results for various users"""
        if for_staff_only:
            user = self.create_mock_user(is_authenticated=True, is_staff=True, is_enrolled=True)
            self.assertEquals(expected_value, self.is_tab_enabled(tab, self.course, user))
        if for_authenticated_users_only:
            user = self.create_mock_user(is_authenticated=True, is_staff=False, is_enrolled=False)
            self.assertEquals(expected_value, self.is_tab_enabled(tab, self.course, user))
        if not for_staff_only and not for_authenticated_users_only and not for_enrolled_users_only:
            user = self.create_mock_user(is_authenticated=False, is_staff=False, is_enrolled=False)
            self.assertEquals(expected_value, self.is_tab_enabled(tab, self.course, user))
        if for_enrolled_users_only:
            user = self.create_mock_user(is_authenticated=True, is_staff=False, is_enrolled=True)
            self.assertEquals(expected_value, self.is_tab_enabled(tab, self.course, user))

    def check_get_and_set_methods(self, tab):
        """Test __getitem__ and __setitem__ calls"""
        self.assertEquals(tab['type'], tab.type)
        self.assertEquals(tab['tab_id'], tab.tab_id)
        with self.assertRaises(KeyError):
            _ = tab['invalid_key']

        self.check_get_and_set_method_for_key(tab, 'name')
        self.check_get_and_set_method_for_key(tab, 'tab_id')
        with self.assertRaises(KeyError):
            tab['invalid_key'] = 'New Value'

    def check_get_and_set_method_for_key(self, tab, key):
        """Test __getitem__ and __setitem__ for the given key"""
        old_value = tab[key]
        new_value = 'New Value'
        tab[key] = new_value
        self.assertEquals(tab[key], new_value)
        tab[key] = old_value
        self.assertEquals(tab[key], old_value)


class TextbooksTestCase(TabTestCase):
    """Test cases for Textbook Tab."""

    def setUp(self):
        super(TextbooksTestCase, self).setUp()

        self.set_up_books(2)

        self.dict_tab = MagicMock()
        self.course.tabs = [
            xmodule_tabs.CourseTab.load('textbooks'),
            xmodule_tabs.CourseTab.load('pdf_textbooks'),
            xmodule_tabs.CourseTab.load('html_textbooks'),
        ]
        self.num_textbook_tabs = sum(1 for tab in self.course.tabs if tab.type in [
            'textbooks', 'pdf_textbooks', 'html_textbooks'
        ])
        self.num_textbooks = self.num_textbook_tabs * len(self.books)

    @patch.dict("django.conf.settings.FEATURES", {"ENABLE_TEXTBOOK": True})
    def test_textbooks_enabled(self):

        type_to_reverse_name = {'textbook': 'book', 'pdftextbook': 'pdf_book', 'htmltextbook': 'html_book'}

        num_textbooks_found = 0
        user = self.create_mock_user(is_authenticated=True, is_staff=False, is_enrolled=True)
        for tab in xmodule_tabs.CourseTabList.iterate_displayable(self.course, user=user):
            # verify all textbook type tabs
            if tab.type == 'single_textbook':
                book_type, book_index = tab.tab_id.split("/", 1)
                expected_link = self.reverse(
                    type_to_reverse_name[book_type],
                    args=[self.course.id.to_deprecated_string(), book_index]
                )
                self.assertEqual(tab.link_func(self.course, self.reverse), expected_link)
                self.assertTrue(tab.name.startswith('Book{0}'.format(book_index)))
                num_textbooks_found = num_textbooks_found + 1
        self.assertEquals(num_textbooks_found, self.num_textbooks)


@attr('shard_1')
class StaticTabDateTestCase(LoginEnrollmentTestCase, ModuleStoreTestCase):
    """Test cases for Static Tab Dates."""

    MODULESTORE = TEST_DATA_MIXED_TOY_MODULESTORE

    def setUp(self):
        super(StaticTabDateTestCase, self).setUp()
        self.course = CourseFactory.create()
        self.page = ItemFactory.create(
            category="static_tab", parent_location=self.course.location,
            data="OOGIE BLOOGIE", display_name="new_tab"
        )
        self.course.tabs.append(xmodule_tabs.CourseTab.load('static_tab', name='New Tab', url_slug='new_tab'))
        self.course.save()
        self.toy_course_key = SlashSeparatedCourseKey('edX', 'toy', '2012_Fall')

    def test_logged_in(self):
        self.setup_user()
        url = reverse('static_tab', args=[self.course.id.to_deprecated_string(), 'new_tab'])
        resp = self.client.get(url)
        self.assertEqual(resp.status_code, 200)
        self.assertIn("OOGIE BLOOGIE", resp.content)

    def test_anonymous_user(self):
        url = reverse('static_tab', args=[self.course.id.to_deprecated_string(), 'new_tab'])
        resp = self.client.get(url)
        self.assertEqual(resp.status_code, 200)
        self.assertIn("OOGIE BLOOGIE", resp.content)

    def test_invalid_course_key(self):
        self.setup_user()
        request = get_request_for_user(self.user)
        with self.assertRaises(Http404):
            static_tab(request, course_id='edX/toy', tab_slug='new_tab')

    def test_get_static_tab_contents(self):
        self.setup_user()
        course = get_course_by_id(self.toy_course_key)
<<<<<<< HEAD
        request = get_request_for_user(UserFactory.create())
        tab = tabs.CourseTabList.get_tab_by_slug(course.tabs, 'resources')
=======
        request = get_request_for_user(self.user)
        tab = xmodule_tabs.CourseTabList.get_tab_by_slug(course.tabs, 'resources')
>>>>>>> bde4dc5f

        # Test render works okay
        tab_content = get_static_tab_contents(request, course, tab)
        self.assertIn(self.toy_course_key.to_deprecated_string(), tab_content)
        self.assertIn('static_tab', tab_content)

        # Test when render raises an exception
        with patch('courseware.views.get_module') as mock_module_render:
            mock_module_render.return_value = MagicMock(
                render=Mock(side_effect=Exception('Render failed!'))
            )
            static_tab = get_static_tab_contents(request, course, tab)
            self.assertIn("this module is temporarily unavailable", static_tab)


@attr('shard_1')
class StaticTabDateTestCaseXML(LoginEnrollmentTestCase, ModuleStoreTestCase):
    """
    Tests for the static tab dates of an XML course
    """

    MODULESTORE = TEST_DATA_MIXED_CLOSED_MODULESTORE

    # The following XML test course (which lives at common/test/data/2014)
    # is closed; we're testing that tabs still appear when
    # the course is already closed
    xml_course_key = SlashSeparatedCourseKey('edX', 'detached_pages', '2014')

    # this text appears in the test course's tab
    # common/test/data/2014/tabs/8e4cce2b4aaf4ba28b1220804619e41f.html
    xml_data = "static 463139"
    xml_url = "8e4cce2b4aaf4ba28b1220804619e41f"

    @patch.dict('django.conf.settings.FEATURES', {'DISABLE_START_DATES': False})
    def test_logged_in_xml(self):
        self.setup_user()
        url = reverse('static_tab', args=[self.xml_course_key.to_deprecated_string(), self.xml_url])
        resp = self.client.get(url)
        self.assertEqual(resp.status_code, 200)
        self.assertIn(self.xml_data, resp.content)

    @patch.dict('django.conf.settings.FEATURES', {'DISABLE_START_DATES': False})
    def test_anonymous_user_xml(self):
        url = reverse('static_tab', args=[self.xml_course_key.to_deprecated_string(), self.xml_url])
        resp = self.client.get(url)
        self.assertEqual(resp.status_code, 200)
        self.assertIn(self.xml_data, resp.content)


@attr('shard_1')
class EntranceExamsTabsTestCase(LoginEnrollmentTestCase, ModuleStoreTestCase):
    """
    Validate tab behavior when dealing with Entrance Exams
    """
    MODULESTORE = TEST_DATA_MIXED_CLOSED_MODULESTORE

    if settings.FEATURES.get('ENTRANCE_EXAMS', False):

        def setUp(self):
            """
            Test case scaffolding
            """
            super(EntranceExamsTabsTestCase, self).setUp()

            self.course = CourseFactory.create()
            self.instructor_tab = ItemFactory.create(
                category="instructor", parent_location=self.course.location,
                data="Instructor Tab", display_name="Instructor"
            )
            self.extra_tab_2 = ItemFactory.create(
                category="static_tab", parent_location=self.course.location,
                data="Extra Tab", display_name="Extra Tab 2"
            )
            self.extra_tab_3 = ItemFactory.create(
                category="static_tab", parent_location=self.course.location,
                data="Extra Tab", display_name="Extra Tab 3"
            )
            self.setup_user()
            self.enroll(self.course)
            self.user.is_staff = True
            self.relationship_types = milestones_helpers.get_milestone_relationship_types()
            milestones_helpers.seed_milestone_relationship_types()

        def test_get_course_tabs_list_entrance_exam_enabled(self):
            """
            Unit Test: test_get_course_tabs_list_entrance_exam_enabled
            """
            entrance_exam = ItemFactory.create(
                category="chapter",
                parent_location=self.course.location,
                data="Exam Data",
                display_name="Entrance Exam",
                is_entrance_exam=True
            )
            milestone = {
                'name': 'Test Milestone',
                'namespace': '{}.entrance_exams'.format(unicode(self.course.id)),
                'description': 'Testing Courseware Tabs'
            }
            self.user.is_staff = False
            request = get_request_for_user(self.user)
            self.course.entrance_exam_enabled = True
            self.course.entrance_exam_id = unicode(entrance_exam.location)
            milestone = milestones_helpers.add_milestone(milestone)
            milestones_helpers.add_course_milestone(
                unicode(self.course.id),
                self.relationship_types['REQUIRES'],
                milestone
            )
            milestones_helpers.add_course_content_milestone(
                unicode(self.course.id),
                unicode(entrance_exam.location),
                self.relationship_types['FULFILLS'],
                milestone
            )
            course_tab_list = get_course_tab_list(request, self.course)
            self.assertEqual(len(course_tab_list), 1)
            self.assertEqual(course_tab_list[0]['tab_id'], 'courseware')
            self.assertEqual(course_tab_list[0]['name'], 'Entrance Exam')
<<<<<<< HEAD
            self.assertEqual(course_tab_list[1]['tab_id'], 'instructor')


@override_settings(MODULESTORE=TEST_DATA_MIXED_TOY_MODULESTORE)
class TextBookTabsTestCase(LoginEnrollmentTestCase, ModuleStoreTestCase):
    """
    Validate tab behavior when dealing with textbooks.
    """

    def setUp(self):
        self.course = CourseFactory.create()
        self.set_up_books(2)
        self.course.tabs = [
            tabs.CoursewareTab(),
            tabs.CourseInfoTab(),
            tabs.TextbookTabs(),
            tabs.PDFTextbookTabs(),
            tabs.HtmlTextbookTabs(),
        ]
        self.setup_user()
        self.enroll(self.course)
        self.num_textbook_tabs = sum(1 for tab in self.course.tabs if isinstance(tab, tabs.TextbookTabsBase))
=======

        def test_get_course_tabs_list_skipped_entrance_exam(self):
            """
            Tests tab list is not limited if user is allowed to skip entrance exam.
            """
            #create a user
            student = UserFactory()
            # login as instructor hit skip entrance exam api in instructor app
            instructor = InstructorFactory(course_key=self.course.id)
            self.client.logout()
            self.client.login(username=instructor.username, password='test')

            url = reverse('mark_student_can_skip_entrance_exam', kwargs={'course_id': unicode(self.course.id)})
            response = self.client.post(url, {
                'unique_student_identifier': student.email,
            })
            self.assertEqual(response.status_code, 200)

            # log in again as student
            self.client.logout()
            self.login(self.email, self.password)
            request = get_request_for_user(self.user)
            course_tab_list = get_course_tab_list(request, self.course)
            self.assertEqual(len(course_tab_list), 5)

        def test_course_tabs_list_for_staff_members(self):
            """
            Tests tab list is not limited if user is member of staff
            and has not passed entrance exam.
            """
            # Login as member of staff
            self.client.logout()
            staff_user = StaffFactory(course_key=self.course.id)
            self.client.login(username=staff_user.username, password='test')
            request = get_request_for_user(staff_user)
            course_tab_list = get_course_tab_list(request, self.course)
            self.assertEqual(len(course_tab_list), 5)


@attr('shard_1')
class TextBookCourseViewsTestCase(LoginEnrollmentTestCase, ModuleStoreTestCase):
    """
    Validate tab behavior when dealing with textbooks.
    """
    MODULESTORE = TEST_DATA_MIXED_TOY_MODULESTORE

    def setUp(self):
        super(TextBookCourseViewsTestCase, self).setUp()

        self.course = CourseFactory.create()
        self.set_up_books(2)
        self.setup_user()
        self.enroll(self.course)
        self.num_textbook_tabs = sum(1 for tab in self.course.tabs if tab.type in [
            'textbooks', 'pdf_textbooks', 'html_textbooks'
        ])
>>>>>>> bde4dc5f
        self.num_textbooks = self.num_textbook_tabs * len(self.books)

    def set_up_books(self, num_books):
        """Initializes the textbooks in the course and adds the given number of books to each textbook"""
        self.books = [MagicMock() for _ in range(num_books)]
        for book_index, book in enumerate(self.books):
            book.title = 'Book{0}'.format(book_index)
        self.course.textbooks = self.books
        self.course.pdf_textbooks = self.books
        self.course.html_textbooks = self.books

    def test_pdf_textbook_tabs(self):
        """
        Test that all textbooks tab links generating correctly.
        """
        type_to_reverse_name = {'textbook': 'book', 'pdftextbook': 'pdf_book', 'htmltextbook': 'html_book'}
<<<<<<< HEAD

        course_tab_list = get_course_tab_list(self.course, self.user)
        num_of_textbooks_found = 0
        for tab in course_tab_list:
            # Verify links of all textbook type tabs.
            if isinstance(tab, tabs.SingleTextbookTab):
=======
        request = get_request_for_user(self.user)
        course_tab_list = get_course_tab_list(request, self.course)
        num_of_textbooks_found = 0
        for tab in course_tab_list:
            # Verify links of all textbook type tabs.
            if tab.type == 'single_textbook':
>>>>>>> bde4dc5f
                book_type, book_index = tab.tab_id.split("/", 1)
                expected_link = reverse(
                    type_to_reverse_name[book_type],
                    args=[self.course.id.to_deprecated_string(), book_index]
                )
                tab_link = tab.link_func(self.course, reverse)
                self.assertEqual(tab_link, expected_link)
                num_of_textbooks_found += 1
<<<<<<< HEAD
        self.assertEqual(num_of_textbooks_found, self.num_textbooks)
=======
        self.assertEqual(num_of_textbooks_found, self.num_textbooks)

    @patch.dict("django.conf.settings.FEATURES", {"ENABLE_TEXTBOOK": False})
    def test_textbooks_disabled(self):
        tab = xmodule_tabs.CourseTab.load('textbooks')
        self.assertFalse(tab.is_enabled(self.course, self.user))


class TabListTestCase(TabTestCase):
    """Base class for Test cases involving tab lists."""

    def setUp(self):
        super(TabListTestCase, self).setUp()

        # invalid tabs
        self.invalid_tabs = [
            # less than 2 tabs
            [{'type': CoursewareTab.type}],
            # missing course_info
            [{'type': CoursewareTab.type}, {'type': 'discussion', 'name': 'fake_name'}],
            # incorrect order
            [{'type': CourseInfoTab.type, 'name': 'fake_name'}, {'type': CoursewareTab.type}],
            [{'type': 'unknown_type'}]
        ]

        # tab types that should appear only once
        unique_tab_types = [
            CoursewareTab.type,
            CourseInfoTab.type,
            'textbooks',
            'pdf_textbooks',
            'html_textbooks',
        ]

        for unique_tab_type in unique_tab_types:
            self.invalid_tabs.append([
                {'type': CoursewareTab.type},
                {'type': CourseInfoTab.type, 'name': 'fake_name'},
                # add the unique tab multiple times
                {'type': unique_tab_type},
                {'type': unique_tab_type},
            ])

        # valid tabs
        self.valid_tabs = [
            # any empty list is valid because a default list of tabs will be
            # generated to replace the empty list.
            [],
            # all valid tabs
            [
                {'type': CoursewareTab.type},
                {'type': CourseInfoTab.type, 'name': 'fake_name'},
                {'type': 'discussion', 'name': 'fake_name'},
                {'type': ExternalLinkCourseTab.type, 'name': 'fake_name', 'link': 'fake_link'},
                {'type': ExternalLinkCourseTab.type, 'name': 'fake_name', 'link': 'fake_link'},
                {'type': 'textbooks'},
                {'type': 'pdf_textbooks'},
                {'type': 'html_textbooks'},
                {'type': ProgressTab.type, 'name': 'fake_name'},
                {'type': xmodule_tabs.StaticTab.type, 'name': 'fake_name', 'url_slug': 'schlug'},
                {'type': 'syllabus'},
            ],
            # with external discussion
            [
                {'type': CoursewareTab.type},
                {'type': CourseInfoTab.type, 'name': 'fake_name'},
                {'type': ExternalDiscussionCourseTab.type, 'name': 'fake_name', 'link': 'fake_link'}
            ],
        ]

        self.all_valid_tab_list = xmodule_tabs.CourseTabList().from_json(self.valid_tabs[1])


@attr('shard_1')
class ValidateTabsTestCase(TabListTestCase):
    """Test cases for validating tabs."""

    def test_validate_tabs(self):
        tab_list = xmodule_tabs.CourseTabList()
        for invalid_tab_list in self.invalid_tabs:
            with self.assertRaises(xmodule_tabs.InvalidTabsException):
                tab_list.from_json(invalid_tab_list)

        for valid_tab_list in self.valid_tabs:
            from_json_result = tab_list.from_json(valid_tab_list)
            self.assertEquals(len(from_json_result), len(valid_tab_list))

    def test_invalid_tab_type(self):
        """
        Verifies that having an unrecognized tab type does not cause
        the tabs to be undisplayable.
        """
        tab_list = xmodule_tabs.CourseTabList()
        self.assertEquals(
            len(tab_list.from_json([
                {'type': CoursewareTab.type},
                {'type': CourseInfoTab.type, 'name': 'fake_name'},
                {'type': 'no_such_type'}
            ])),
            2
        )


@attr('shard_1')
class CourseTabListTestCase(TabListTestCase):
    """Testing the generator method for iterating through displayable tabs"""

    def has_tab(self, tab_list, tab_type):
        """ Searches the given lab_list for a given tab_type. """
        for tab in tab_list:
            if tab.type == tab_type:
                return True
        return False

    def test_initialize_default_without_syllabus(self):
        self.course.tabs = []
        self.course.syllabus_present = False
        xmodule_tabs.CourseTabList.initialize_default(self.course)
        self.assertFalse(self.has_tab(self.course.tabs, 'syllabus'))

    def test_initialize_default_with_syllabus(self):
        self.course.tabs = []
        self.course.syllabus_present = True
        xmodule_tabs.CourseTabList.initialize_default(self.course)
        self.assertTrue(self.has_tab(self.course.tabs, 'syllabus'))

    def test_initialize_default_with_external_link(self):
        self.course.tabs = []
        self.course.discussion_link = "other_discussion_link"
        xmodule_tabs.CourseTabList.initialize_default(self.course)
        self.assertTrue(self.has_tab(self.course.tabs, 'external_discussion'))
        self.assertFalse(self.has_tab(self.course.tabs, 'discussion'))

    def test_initialize_default_without_external_link(self):
        self.course.tabs = []
        self.course.discussion_link = ""
        xmodule_tabs.CourseTabList.initialize_default(self.course)
        self.assertFalse(self.has_tab(self.course.tabs, 'external_discussion'))
        self.assertTrue(self.has_tab(self.course.tabs, 'discussion'))

    @patch.dict("django.conf.settings.FEATURES", {
        "ENABLE_TEXTBOOK": True,
        "ENABLE_DISCUSSION_SERVICE": True,
        "ENABLE_STUDENT_NOTES": True,
        "ENABLE_EDXNOTES": True,
    })
    def test_iterate_displayable(self):
        self.course.hide_progress_tab = False

        # create 1 book per textbook type
        self.set_up_books(1)

        # initialize the course tabs to a list of all valid tabs
        self.course.tabs = self.all_valid_tab_list

        # enumerate the tabs with no user
        for i, tab in enumerate(xmodule_tabs.CourseTabList.iterate_displayable(
                self.course,
                inline_collections=False
        )):
            self.assertEquals(tab.type, self.course.tabs[i].type)

        # enumerate the tabs with a staff user
        user = UserFactory(is_staff=True)
        CourseEnrollment.enroll(user, self.course.id)
        for i, tab in enumerate(xmodule_tabs.CourseTabList.iterate_displayable(self.course, user=user)):
            if getattr(tab, 'is_collection_item', False):
                # a collection item was found as a result of a collection tab
                self.assertTrue(getattr(self.course.tabs[i], 'is_collection', False))
            else:
                # all other tabs must match the expected type
                self.assertEquals(tab.type, self.course.tabs[i].type)

        # test including non-empty collections
        self.assertIn(
            {'type': 'html_textbooks'},
            list(xmodule_tabs.CourseTabList.iterate_displayable(self.course, inline_collections=False)),
        )

        # test not including empty collections
        self.course.html_textbooks = []
        self.assertNotIn(
            {'type': 'html_textbooks'},
            list(xmodule_tabs.CourseTabList.iterate_displayable(self.course, inline_collections=False)),
        )

    def test_get_tab_by_methods(self):
        """Tests the get_tab methods in CourseTabList"""
        self.course.tabs = self.all_valid_tab_list
        for tab in self.course.tabs:

            # get tab by type
            self.assertEquals(xmodule_tabs.CourseTabList.get_tab_by_type(self.course.tabs, tab.type), tab)

            # get tab by id
            self.assertEquals(xmodule_tabs.CourseTabList.get_tab_by_id(self.course.tabs, tab.tab_id), tab)


@attr('shard_1')
class ProgressTestCase(TabTestCase):
    """Test cases for Progress Tab."""

    def check_progress_tab(self):
        """Helper function for verifying the progress tab."""
        return self.check_tab(
            tab_class=ProgressTab,
            dict_tab={'type': ProgressTab.type, 'name': 'same'},
            expected_link=self.reverse('progress', args=[self.course.id.to_deprecated_string()]),
            expected_tab_id=ProgressTab.type,
            invalid_dict_tab=None,
        )

    @patch('student.models.CourseEnrollment.is_enrolled')
    def test_progress(self, is_enrolled):
        is_enrolled.return_value = True
        self.course.hide_progress_tab = False
        tab = self.check_progress_tab()
        self.check_can_display_results(
            tab, for_staff_only=True, for_enrolled_users_only=True
        )

        self.course.hide_progress_tab = True
        self.check_progress_tab()
        self.check_can_display_results(
            tab, for_staff_only=True, for_enrolled_users_only=True, expected_value=False
        )


@attr('shard_1')
class StaticTabTestCase(TabTestCase):
    """Test cases for Static Tab."""

    def test_static_tab(self):

        url_slug = 'schmug'

        tab = self.check_tab(
            tab_class=xmodule_tabs.StaticTab,
            dict_tab={'type': xmodule_tabs.StaticTab.type, 'name': 'same', 'url_slug': url_slug},
            expected_link=self.reverse('static_tab', args=[self.course.id.to_deprecated_string(), url_slug]),
            expected_tab_id='static_tab_schmug',
            invalid_dict_tab=self.fake_dict_tab,
        )
        self.check_can_display_results(tab)
        self.check_get_and_set_method_for_key(tab, 'url_slug')


@attr('shard_1')
class DiscussionLinkTestCase(TabTestCase):
    """Test cases for discussion link tab."""

    def setUp(self):
        super(DiscussionLinkTestCase, self).setUp()

        self.tabs_with_discussion = [
            xmodule_tabs.CourseTab.load('discussion'),
        ]
        self.tabs_without_discussion = [
        ]

    @staticmethod
    def _reverse(course):
        """Custom reverse function"""
        def reverse_discussion_link(viewname, args):
            """reverse lookup for discussion link"""
            if viewname == "django_comment_client.forum.views.forum_form_discussion" and args == [unicode(course.id)]:
                return "default_discussion_link"
        return reverse_discussion_link

    def check_discussion(
            self, tab_list,
            expected_discussion_link,
            expected_can_display_value,
            discussion_link_in_course="",
            is_staff=True,
            is_enrolled=True,
    ):
        """Helper function to verify whether the discussion tab exists and can be displayed"""
        self.course.tabs = tab_list
        self.course.discussion_link = discussion_link_in_course
        discussion_tab = xmodule_tabs.CourseTabList.get_discussion(self.course)
        user = self.create_mock_user(is_authenticated=True, is_staff=is_staff, is_enrolled=is_enrolled)
        with patch('student.models.CourseEnrollment.is_enrolled') as check_is_enrolled:
            check_is_enrolled.return_value = is_enrolled
            self.assertEquals(
                (
                    discussion_tab is not None and
                    self.is_tab_enabled(discussion_tab, self.course, user) and
                    (discussion_tab.link_func(self.course, self._reverse(self.course)) == expected_discussion_link)
                ),
                expected_can_display_value
            )

    @patch.dict("django.conf.settings.FEATURES", {"ENABLE_DISCUSSION_SERVICE": False})
    def test_explicit_discussion_link(self):
        """Test that setting discussion_link overrides everything else"""
        self.check_discussion(
            tab_list=self.tabs_with_discussion,
            discussion_link_in_course="other_discussion_link",
            expected_discussion_link="other_discussion_link",
            expected_can_display_value=True,
        )

    @patch.dict("django.conf.settings.FEATURES", {"ENABLE_DISCUSSION_SERVICE": False})
    def test_discussions_disabled(self):
        """Test that other cases return None with discussions disabled"""
        for tab_list in [[], self.tabs_with_discussion, self.tabs_without_discussion]:
            self.check_discussion(
                tab_list=tab_list,
                expected_discussion_link=not None,
                expected_can_display_value=False,
            )

    @patch.dict("django.conf.settings.FEATURES", {"ENABLE_DISCUSSION_SERVICE": True})
    def test_tabs_with_discussion(self):
        """Test a course with a discussion tab configured"""
        self.check_discussion(
            tab_list=self.tabs_with_discussion,
            expected_discussion_link="default_discussion_link",
            expected_can_display_value=True,
        )

    @patch.dict("django.conf.settings.FEATURES", {"ENABLE_DISCUSSION_SERVICE": True})
    def test_tabs_without_discussion(self):
        """Test a course with tabs configured but without a discussion tab"""
        self.check_discussion(
            tab_list=self.tabs_without_discussion,
            expected_discussion_link=not None,
            expected_can_display_value=False,
        )

    @patch.dict("django.conf.settings.FEATURES", {"ENABLE_DISCUSSION_SERVICE": True})
    def test_tabs_enrolled_or_staff(self):
        for is_enrolled, is_staff in [(True, False), (False, True)]:
            self.check_discussion(
                tab_list=self.tabs_with_discussion,
                expected_discussion_link="default_discussion_link",
                expected_can_display_value=True,
                is_enrolled=is_enrolled,
                is_staff=is_staff
            )

    @patch.dict("django.conf.settings.FEATURES", {"ENABLE_DISCUSSION_SERVICE": True})
    def test_tabs_not_enrolled_or_staff(self):
        is_enrolled = is_staff = False
        self.check_discussion(
            tab_list=self.tabs_with_discussion,
            expected_discussion_link="default_discussion_link",
            expected_can_display_value=False,
            is_enrolled=is_enrolled,
            is_staff=is_staff
        )
>>>>>>> bde4dc5f
<|MERGE_RESOLUTION|>--- conflicted
+++ resolved
@@ -15,14 +15,6 @@
     ExternalDiscussionCourseTab, ExternalLinkCourseTab
 )
 from courseware.tests.helpers import get_request_for_user, LoginEnrollmentTestCase
-<<<<<<< HEAD
-from xmodule import tabs
-from xmodule.modulestore.tests.django_utils import (
-    TEST_DATA_MIXED_TOY_MODULESTORE, TEST_DATA_MIXED_CLOSED_MODULESTORE
-)
-from courseware.views import get_static_tab_contents, static_tab
-from student.tests.factories import UserFactory
-=======
 from courseware.tests.factories import InstructorFactory, StaffFactory
 from courseware.views import get_static_tab_contents, static_tab
 from student.models import CourseEnrollment
@@ -32,7 +24,6 @@
 from xmodule.modulestore.tests.django_utils import (
     TEST_DATA_MIXED_TOY_MODULESTORE, TEST_DATA_MIXED_CLOSED_MODULESTORE
 )
->>>>>>> bde4dc5f
 from xmodule.modulestore.tests.django_utils import ModuleStoreTestCase
 from xmodule.modulestore.tests.factories import CourseFactory, ItemFactory
 
@@ -260,13 +251,8 @@
     def test_get_static_tab_contents(self):
         self.setup_user()
         course = get_course_by_id(self.toy_course_key)
-<<<<<<< HEAD
-        request = get_request_for_user(UserFactory.create())
-        tab = tabs.CourseTabList.get_tab_by_slug(course.tabs, 'resources')
-=======
         request = get_request_for_user(self.user)
         tab = xmodule_tabs.CourseTabList.get_tab_by_slug(course.tabs, 'resources')
->>>>>>> bde4dc5f
 
         # Test render works okay
         tab_content = get_static_tab_contents(request, course, tab)
@@ -386,30 +372,6 @@
             self.assertEqual(len(course_tab_list), 1)
             self.assertEqual(course_tab_list[0]['tab_id'], 'courseware')
             self.assertEqual(course_tab_list[0]['name'], 'Entrance Exam')
-<<<<<<< HEAD
-            self.assertEqual(course_tab_list[1]['tab_id'], 'instructor')
-
-
-@override_settings(MODULESTORE=TEST_DATA_MIXED_TOY_MODULESTORE)
-class TextBookTabsTestCase(LoginEnrollmentTestCase, ModuleStoreTestCase):
-    """
-    Validate tab behavior when dealing with textbooks.
-    """
-
-    def setUp(self):
-        self.course = CourseFactory.create()
-        self.set_up_books(2)
-        self.course.tabs = [
-            tabs.CoursewareTab(),
-            tabs.CourseInfoTab(),
-            tabs.TextbookTabs(),
-            tabs.PDFTextbookTabs(),
-            tabs.HtmlTextbookTabs(),
-        ]
-        self.setup_user()
-        self.enroll(self.course)
-        self.num_textbook_tabs = sum(1 for tab in self.course.tabs if isinstance(tab, tabs.TextbookTabsBase))
-=======
 
         def test_get_course_tabs_list_skipped_entrance_exam(self):
             """
@@ -466,7 +428,6 @@
         self.num_textbook_tabs = sum(1 for tab in self.course.tabs if tab.type in [
             'textbooks', 'pdf_textbooks', 'html_textbooks'
         ])
->>>>>>> bde4dc5f
         self.num_textbooks = self.num_textbook_tabs * len(self.books)
 
     def set_up_books(self, num_books):
@@ -483,21 +444,12 @@
         Test that all textbooks tab links generating correctly.
         """
         type_to_reverse_name = {'textbook': 'book', 'pdftextbook': 'pdf_book', 'htmltextbook': 'html_book'}
-<<<<<<< HEAD
-
-        course_tab_list = get_course_tab_list(self.course, self.user)
-        num_of_textbooks_found = 0
-        for tab in course_tab_list:
-            # Verify links of all textbook type tabs.
-            if isinstance(tab, tabs.SingleTextbookTab):
-=======
         request = get_request_for_user(self.user)
         course_tab_list = get_course_tab_list(request, self.course)
         num_of_textbooks_found = 0
         for tab in course_tab_list:
             # Verify links of all textbook type tabs.
             if tab.type == 'single_textbook':
->>>>>>> bde4dc5f
                 book_type, book_index = tab.tab_id.split("/", 1)
                 expected_link = reverse(
                     type_to_reverse_name[book_type],
@@ -506,9 +458,6 @@
                 tab_link = tab.link_func(self.course, reverse)
                 self.assertEqual(tab_link, expected_link)
                 num_of_textbooks_found += 1
-<<<<<<< HEAD
-        self.assertEqual(num_of_textbooks_found, self.num_textbooks)
-=======
         self.assertEqual(num_of_textbooks_found, self.num_textbooks)
 
     @patch.dict("django.conf.settings.FEATURES", {"ENABLE_TEXTBOOK": False})
@@ -860,5 +809,4 @@
             expected_can_display_value=False,
             is_enrolled=is_enrolled,
             is_staff=is_staff
-        )
->>>>>>> bde4dc5f
+        )