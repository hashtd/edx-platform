# -*- coding: utf-8 -*-
"""
This config file runs the simplest dev environment using sqlite, and db-based
sessions. Assumes structure:

/envroot/
        /db   # This is where it'll write the database file
        /edx-platform  # The location of this repo
        /log  # Where we're going to write log files
"""

# We intentionally define lots of variables that aren't used, and
# want to import all variables from base settings files
# pylint: disable=wildcard-import, unused-wildcard-import

# Pylint gets confused by path.py instances, which report themselves as class
# objects. As a result, pylint applies the wrong regex in validating names,
# and throws spurious errors. Therefore, we disable invalid-name checking.
# pylint: disable=invalid-name

from .common import *
import os
from path import Path as path
from warnings import filterwarnings, simplefilter
from uuid import uuid4
from util.db import NoOpMigrationModules

# import settings from LMS for consistent behavior with CMS
# pylint: disable=unused-import
from lms.envs.test import (
    WIKI_ENABLED,
    PLATFORM_NAME,
    SITE_NAME,
    DEFAULT_FILE_STORAGE,
    MEDIA_ROOT,
    MEDIA_URL,
    COMPREHENSIVE_THEME_DIRS,
)

# mongo connection settings
MONGO_PORT_NUM = int(os.environ.get('EDXAPP_TEST_MONGO_PORT', '27017'))
MONGO_HOST = os.environ.get('EDXAPP_TEST_MONGO_HOST', 'localhost')

THIS_UUID = uuid4().hex[:5]

# Nose Test Runner
TEST_RUNNER = 'openedx.core.djangolib.nose.NoseTestSuiteRunner'

_SYSTEM = 'cms'

_REPORT_DIR = REPO_ROOT / 'reports' / _SYSTEM
_REPORT_DIR.makedirs_p()
_NOSEID_DIR = REPO_ROOT / '.testids' / _SYSTEM
_NOSEID_DIR.makedirs_p()

NOSE_ARGS = [
    '--id-file', _NOSEID_DIR / 'noseids',
]

NOSE_PLUGINS = [
    'openedx.core.djangolib.testing.utils.NoseDatabaseIsolation'
]

TEST_ROOT = path('test_root')

# Want static files in the same dir for running on jenkins.
STATIC_ROOT = TEST_ROOT / "staticfiles"

GITHUB_REPO_ROOT = TEST_ROOT / "data"
DATA_DIR = TEST_ROOT / "data"
COMMON_TEST_DATA_ROOT = COMMON_ROOT / "test" / "data"

# For testing "push to lms"
FEATURES['ENABLE_EXPORT_GIT'] = True
GIT_REPO_EXPORT_DIR = TEST_ROOT / "export_course_repos"

# Makes the tests run much faster...
SOUTH_TESTS_MIGRATE = False  # To disable migrations and use syncdb instead

# TODO (cpennington): We need to figure out how envs/test.py can inject things into common.py so that we don't have to repeat this sort of thing
STATICFILES_DIRS = [
    COMMON_ROOT / "static",
    PROJECT_ROOT / "static",
]
STATICFILES_DIRS += [
    (course_dir, COMMON_TEST_DATA_ROOT / course_dir)
    for course_dir in os.listdir(COMMON_TEST_DATA_ROOT)
    if os.path.isdir(COMMON_TEST_DATA_ROOT / course_dir)
]

# Avoid having to run collectstatic before the unit test suite
# If we don't add these settings, then Django templates that can't
# find pipelined assets will raise a ValueError.
# http://stackoverflow.com/questions/12816941/unit-testing-with-django-pipeline
STATICFILES_STORAGE = 'pipeline.storage.NonPackagingPipelineStorage'
STATIC_URL = "/static/"

# Update module store settings per defaults for tests
update_module_store_settings(
    MODULESTORE,
    module_store_options={
        'default_class': 'xmodule.raw_module.RawDescriptor',
        'fs_root': TEST_ROOT / "data",
    },
    doc_store_settings={
        'db': 'test_xmodule',
        'host': MONGO_HOST,
        'port': MONGO_PORT_NUM,
        'collection': 'test_modulestore{0}'.format(THIS_UUID),
    },
)

CONTENTSTORE = {
    'ENGINE': 'xmodule.contentstore.mongo.MongoContentStore',
    'DOC_STORE_CONFIG': {
        'host': MONGO_HOST,
        'db': 'test_xcontent',
        'port': MONGO_PORT_NUM,
        'collection': 'dont_trip',
    },
    # allow for additional options that can be keyed on a name, e.g. 'trashcan'
    'ADDITIONAL_OPTIONS': {
        'trashcan': {
            'bucket': 'trash_fs'
        }
    }
}

DATABASES = {
    'default': {
        'ENGINE': 'django.db.backends.sqlite3',
        'NAME': TEST_ROOT / "db" / "cms.db",
        'ATOMIC_REQUESTS': True,
    },
}

if os.environ.get('DISABLE_MIGRATIONS'):
    # Create tables directly from apps' models. This can be removed once we upgrade
    # to Django 1.9, which allows setting MIGRATION_MODULES to None in order to skip migrations.
    MIGRATION_MODULES = NoOpMigrationModules()

LMS_BASE = "localhost:8000"
FEATURES['PREVIEW_LMS_BASE'] = "preview.localhost"


CACHES = {
    # This is the cache used for most things. Askbot will not work without a
    # functioning cache -- it relies on caching to load its settings in places.
    # In staging/prod envs, the sessions also live here.
    'default': {
        'BACKEND': 'django.core.cache.backends.locmem.LocMemCache',
        'LOCATION': 'edx_loc_mem_cache',
        'KEY_FUNCTION': 'util.memcache.safe_key',
    },

    # The general cache is what you get if you use our util.cache. It's used for
    # things like caching the course.xml file for different A/B test groups.
    # We set it to be a DummyCache to force reloading of course.xml in dev.
    # In staging environments, we would grab VERSION from data uploaded by the
    # push process.
    'general': {
        'BACKEND': 'django.core.cache.backends.dummy.DummyCache',
        'KEY_PREFIX': 'general',
        'VERSION': 4,
        'KEY_FUNCTION': 'util.memcache.safe_key',
    },

    'mongo_metadata_inheritance': {
        'BACKEND': 'django.core.cache.backends.locmem.LocMemCache',
        'LOCATION': os.path.join(tempfile.gettempdir(), 'mongo_metadata_inheritance'),
        'TIMEOUT': 300,
        'KEY_FUNCTION': 'util.memcache.safe_key',
    },
    'loc_cache': {
        'BACKEND': 'django.core.cache.backends.locmem.LocMemCache',
        'LOCATION': 'edx_location_mem_cache',
    },
    'course_structure_cache': {
        'BACKEND': 'django.core.cache.backends.dummy.DummyCache',
    },
}

# hide ratelimit warnings while running tests
filterwarnings('ignore', message='No request passed to the backend, unable to rate-limit')

# Ignore deprecation warnings (so we don't clutter Jenkins builds/production)
# https://docs.python.org/2/library/warnings.html#the-warnings-filter
# Change to "default" to see the first instance of each hit
# or "error" to convert all into errors
simplefilter('ignore')

################################# CELERY ######################################

CELERY_ALWAYS_EAGER = True
CELERY_RESULT_BACKEND = 'djcelery.backends.cache:CacheBackend'

########################### Server Ports ###################################

# These ports are carefully chosen so that if the browser needs to
# access them, they will be available through the SauceLabs SSH tunnel
LETTUCE_SERVER_PORT = 8003
XQUEUE_PORT = 8040
YOUTUBE_PORT = 8031
LTI_PORT = 8765
VIDEO_SOURCE_PORT = 8777


################### Make tests faster
# http://slacy.com/blog/2012/04/make-your-tests-faster-in-django-1-4/
PASSWORD_HASHERS = (
    'django.contrib.auth.hashers.SHA1PasswordHasher',
    'django.contrib.auth.hashers.MD5PasswordHasher',
)

# No segment key
CMS_SEGMENT_KEY = None

FEATURES['ENABLE_SERVICE_STATUS'] = True

# Toggles embargo on for testing
FEATURES['EMBARGO'] = True

# set up some testing for microsites
FEATURES['USE_MICROSITES'] = True
<<<<<<< HEAD
MICROSITE_ROOT_DIR = COMMON_ROOT / 'test' / 'test_microsites'
=======
MICROSITE_ROOT_DIR = COMMON_ROOT / 'test' / 'test_sites'
>>>>>>> abd9920e
MICROSITE_CONFIGURATION = {
    "test_site": {
        "domain_prefix": "test-site",
        "university": "test_site",
        "platform_name": "Test Site",
        "logo_image_url": "test_site/images/header-logo.png",
        "email_from_address": "test_site@edx.org",
        "payment_support_email": "test_site@edx.org",
        "ENABLE_MKTG_SITE": False,
        "SITE_NAME": "test_site.localhost",
        "course_org_filter": "TestSiteX",
        "course_about_show_social_links": False,
        "css_overrides_file": "test_site/css/test_site.css",
        "show_partners": False,
        "show_homepage_promo_video": False,
        "course_index_overlay_text": "This is a Test Site Overlay Text.",
        "course_index_overlay_logo_file": "test_site/images/header-logo.png",
        "homepage_overlay_html": "<h1>This is a Test Site Overlay HTML</h1>",
        "ALWAYS_REDIRECT_HOMEPAGE_TO_DASHBOARD_FOR_AUTHENTICATED_USER": False,
        "COURSE_CATALOG_VISIBILITY_PERMISSION": "see_in_catalog",
        "COURSE_ABOUT_VISIBILITY_PERMISSION": "see_about_page",
        "ENABLE_SHOPPING_CART": True,
        "ENABLE_PAID_COURSE_REGISTRATION": True,
        "SESSION_COOKIE_DOMAIN": "test_site.localhost",
        "urls": {
            'ABOUT': 'test-site/about',
            'PRIVACY': 'test-site/privacy',
            'TOS_AND_HONOR': 'test-site/tos-and-honor',
        },
    },
    "site_with_logistration": {
        "domain_prefix": "logistration",
        "university": "logistration",
        "platform_name": "Test logistration",
        "logo_image_url": "test_site/images/header-logo.png",
        "email_from_address": "test_site@edx.org",
        "payment_support_email": "test_site@edx.org",
        "ENABLE_MKTG_SITE": False,
        "ENABLE_COMBINED_LOGIN_REGISTRATION": True,
        "SITE_NAME": "test_site.localhost",
        "course_org_filter": "LogistrationX",
        "course_about_show_social_links": False,
        "css_overrides_file": "test_site/css/test_site.css",
        "show_partners": False,
        "show_homepage_promo_video": False,
<<<<<<< HEAD
        "course_index_overlay_text": "This is a Test Microsite Overlay Text.",
        "course_index_overlay_logo_file": "test_microsite/images/header-logo.png",
        "homepage_overlay_html": "<h1>This is a Test Microsite Overlay HTML</h1>",
        "ALWAYS_REDIRECT_HOMEPAGE_TO_DASHBOARD_FOR_AUTHENTICATED_USER": False,
        "COURSE_CATALOG_VISIBILITY_PERMISSION": "see_in_catalog",
        "COURSE_ABOUT_VISIBILITY_PERMISSION": "see_about_page",
        "ENABLE_SHOPPING_CART": True,
        "ENABLE_PAID_COURSE_REGISTRATION": True,
        "SESSION_COOKIE_DOMAIN": "test_microsite.localhost",
        "urls": {
            'ABOUT': 'testmicrosite/about',
            'PRIVACY': 'testmicrosite/privacy',
            'TOS_AND_HONOR': 'testmicrosite/tos-and-honor',
        },
    },
    "microsite_with_logistration": {
        "domain_prefix": "logistration",
        "university": "logistration",
        "platform_name": "Test logistration",
        "logo_image_url": "test_microsite/images/header-logo.png",
        "email_from_address": "test_microsite@edx.org",
        "payment_support_email": "test_microsite@edx.org",
        "ENABLE_MKTG_SITE": False,
        "ENABLE_COMBINED_LOGIN_REGISTRATION": True,
        "SITE_NAME": "test_microsite.localhost",
        "course_org_filter": "LogistrationX",
        "course_about_show_social_links": False,
        "css_overrides_file": "test_microsite/css/test_microsite.css",
        "show_partners": False,
        "show_homepage_promo_video": False,
        "course_index_overlay_text": "Logistration.",
        "course_index_overlay_logo_file": "test_microsite/images/header-logo.png",
=======
        "course_index_overlay_text": "Logistration.",
        "course_index_overlay_logo_file": "test_site/images/header-logo.png",
>>>>>>> abd9920e
        "homepage_overlay_html": "<h1>This is a Logistration HTML</h1>",
        "ALWAYS_REDIRECT_HOMEPAGE_TO_DASHBOARD_FOR_AUTHENTICATED_USER": False,
        "COURSE_CATALOG_VISIBILITY_PERMISSION": "see_in_catalog",
        "COURSE_ABOUT_VISIBILITY_PERMISSION": "see_about_page",
        "ENABLE_SHOPPING_CART": True,
        "ENABLE_PAID_COURSE_REGISTRATION": True,
        "SESSION_COOKIE_DOMAIN": "test_logistration.localhost",
    },
    "default": {
        "university": "default_university",
        "domain_prefix": "www",
    }
}
<<<<<<< HEAD
MICROSITE_TEST_HOSTNAME = 'testmicrosite.testserver'
MICROSITE_LOGISTRATION_HOSTNAME = 'logistration.testserver'
=======
MICROSITE_TEST_HOSTNAME = 'test-site.testserver'
MICROSITE_LOGISTRATION_HOSTNAME = 'logistration.testserver'

TEST_THEME = COMMON_ROOT / "test" / "test-theme"
>>>>>>> abd9920e

# For consistency in user-experience, keep the value of this setting in sync with
# the one in lms/envs/test.py
FEATURES['ENABLE_DISCUSSION_SERVICE'] = False

# Enable a parental consent age limit for testing
PARENTAL_CONSENT_AGE_LIMIT = 13

# Enable content libraries code for the tests
FEATURES['ENABLE_CONTENT_LIBRARIES'] = True

FEATURES['ENABLE_EDXNOTES'] = True

# MILESTONES
FEATURES['MILESTONES_APP'] = True

# ENTRANCE EXAMS
FEATURES['ENTRANCE_EXAMS'] = True
ENTRANCE_EXAM_MIN_SCORE_PCT = 50

VIDEO_CDN_URL = {
    'CN': 'http://api.xuetangx.com/edx/video?s3_url='
}

# Courseware Search Index
FEATURES['ENABLE_COURSEWARE_INDEX'] = True
FEATURES['ENABLE_LIBRARY_INDEX'] = True
SEARCH_ENGINE = "search.tests.mock_search_engine.MockSearchEngine"


# teams feature
FEATURES['ENABLE_TEAMS'] = True

# Dummy secret key for dev/test
SECRET_KEY = '85920908f28904ed733fe576320db18cabd7b6cd'

######### custom courses #########
INSTALLED_APPS += ('openedx.core.djangoapps.ccxcon',)
FEATURES['CUSTOM_COURSES_EDX'] = True

# API access management -- needed for simple-history to run.
INSTALLED_APPS += ('openedx.core.djangoapps.api_admin',)

# Set the default Oauth2 Provider Model so that migrations can run in
# verbose mode
OAUTH2_PROVIDER_APPLICATION_MODEL = 'oauth2_provider.Application'<|MERGE_RESOLUTION|>--- conflicted
+++ resolved
@@ -222,11 +222,7 @@
 
 # set up some testing for microsites
 FEATURES['USE_MICROSITES'] = True
-<<<<<<< HEAD
-MICROSITE_ROOT_DIR = COMMON_ROOT / 'test' / 'test_microsites'
-=======
 MICROSITE_ROOT_DIR = COMMON_ROOT / 'test' / 'test_sites'
->>>>>>> abd9920e
 MICROSITE_CONFIGURATION = {
     "test_site": {
         "domain_prefix": "test-site",
@@ -272,43 +268,8 @@
         "css_overrides_file": "test_site/css/test_site.css",
         "show_partners": False,
         "show_homepage_promo_video": False,
-<<<<<<< HEAD
-        "course_index_overlay_text": "This is a Test Microsite Overlay Text.",
-        "course_index_overlay_logo_file": "test_microsite/images/header-logo.png",
-        "homepage_overlay_html": "<h1>This is a Test Microsite Overlay HTML</h1>",
-        "ALWAYS_REDIRECT_HOMEPAGE_TO_DASHBOARD_FOR_AUTHENTICATED_USER": False,
-        "COURSE_CATALOG_VISIBILITY_PERMISSION": "see_in_catalog",
-        "COURSE_ABOUT_VISIBILITY_PERMISSION": "see_about_page",
-        "ENABLE_SHOPPING_CART": True,
-        "ENABLE_PAID_COURSE_REGISTRATION": True,
-        "SESSION_COOKIE_DOMAIN": "test_microsite.localhost",
-        "urls": {
-            'ABOUT': 'testmicrosite/about',
-            'PRIVACY': 'testmicrosite/privacy',
-            'TOS_AND_HONOR': 'testmicrosite/tos-and-honor',
-        },
-    },
-    "microsite_with_logistration": {
-        "domain_prefix": "logistration",
-        "university": "logistration",
-        "platform_name": "Test logistration",
-        "logo_image_url": "test_microsite/images/header-logo.png",
-        "email_from_address": "test_microsite@edx.org",
-        "payment_support_email": "test_microsite@edx.org",
-        "ENABLE_MKTG_SITE": False,
-        "ENABLE_COMBINED_LOGIN_REGISTRATION": True,
-        "SITE_NAME": "test_microsite.localhost",
-        "course_org_filter": "LogistrationX",
-        "course_about_show_social_links": False,
-        "css_overrides_file": "test_microsite/css/test_microsite.css",
-        "show_partners": False,
-        "show_homepage_promo_video": False,
-        "course_index_overlay_text": "Logistration.",
-        "course_index_overlay_logo_file": "test_microsite/images/header-logo.png",
-=======
         "course_index_overlay_text": "Logistration.",
         "course_index_overlay_logo_file": "test_site/images/header-logo.png",
->>>>>>> abd9920e
         "homepage_overlay_html": "<h1>This is a Logistration HTML</h1>",
         "ALWAYS_REDIRECT_HOMEPAGE_TO_DASHBOARD_FOR_AUTHENTICATED_USER": False,
         "COURSE_CATALOG_VISIBILITY_PERMISSION": "see_in_catalog",
@@ -322,15 +283,10 @@
         "domain_prefix": "www",
     }
 }
-<<<<<<< HEAD
-MICROSITE_TEST_HOSTNAME = 'testmicrosite.testserver'
-MICROSITE_LOGISTRATION_HOSTNAME = 'logistration.testserver'
-=======
 MICROSITE_TEST_HOSTNAME = 'test-site.testserver'
 MICROSITE_LOGISTRATION_HOSTNAME = 'logistration.testserver'
 
 TEST_THEME = COMMON_ROOT / "test" / "test-theme"
->>>>>>> abd9920e
 
 # For consistency in user-experience, keep the value of this setting in sync with
 # the one in lms/envs/test.py
